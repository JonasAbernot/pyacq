--- conflicted
+++ resolved
@@ -5,13 +5,5 @@
 from .version import version as __version__
 from .core import *
 from .devices import *
-<<<<<<< HEAD
 from .viewers import *
-=======
-from .viewers import *
-from .dsp import *
-
-import logging
-
-logging.basicConfig(format='[%(process)s] %(message)s')
->>>>>>> 240acbfe
+from .dsp import *