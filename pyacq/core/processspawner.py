--- conflicted
+++ resolved
@@ -6,27 +6,30 @@
 
 
 bootstrap_template = """
-from pyacq import {class_name} 
-server = {class_name}({args})
-server.run_forever()
+try:
+    print("Start `{class_name}({args})`")
+    from pyacq import {class_name}
+    server = {class_name}({args})
+    server.run_forever()
+    
+except:
+    print("Error starting process with `{class_name}({args})`:")
+    raise
 """
 
 
 class ProcessSpawner:
-<<<<<<< HEAD
-    def __init__(self, rpcserverclass, **kargs):
-        self.rpc_name = name
-        self.rpc_address = addr
-        class_name = rpcserverclass.__name__
-        args = ','.join('{}={}'.format(k, repr(v)) for k, v in kargs.items())
-        bootstrap = bootstrap_template.format(class_name=class_name, args=args)
-=======
     def __init__(self, rpcserverclass, name, addr, **kargs):
         self.name = name
         self.addr = addr
->>>>>>> 3d1e6b6f
+        class_name = rpcserverclass.__name__
+        kargs.update({'name': name, 'addr': addr})
+        args = ', '.join('{}={}'.format(k, repr(v)) for k, v in kargs.items())
+        bootstrap = bootstrap_template.format(class_name=class_name, args=args)
         executable = sys.executable
         self.proc = subprocess.Popen((executable, '-c', bootstrap))
+        self.client = RPCClient(name, addr)
+        assert self.client.ping() == 'pong', "Failed to start process."
 
     def wait(self):
         self.proc.wait()
@@ -36,6 +39,5 @@
         self.proc.wait()
 
     def stop(self):
-        client = RPCClient(self.name, self.addr)
-        client.close()
+        self.client.close()
         self.proc.wait()
