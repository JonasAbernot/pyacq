"""
RPC implemented over zmq sockets.

- remote procedure calls can be synchronous, asynchronous, or no-return
- exceptions propagate nicely back to caller
- no specific event loop requirements


"""

import os
import sys
import time
import weakref
import json
import concurrent.futures
import traceback
import zmq


class RemoteCallException(Exception):
    def __init__(self, type_str, tb_str):
        self.type_str = type_str
        self.tb_str = tb_str
        
    def __str__(self):
        msg = '\n===> Remote exception was:\n' + ''.join(self.tb_str)
        return msg


class Future(concurrent.futures.Future):
    """Represents a return value from a remote procedure call that has not
    yet arrived.
    
    Use `done()` to determine whether the return value (or an error message)
    has arrived, and `result()` to get the return value (or raise an
    exception).
    """
    def __init__(self, socket, call_id):
        concurrent.futures.Future.__init__(self)
        self.socket = socket
        self.call_id = call_id
    
    def cancel(self):
        return False

    def result(self, timeout=None):
        self.socket.process_until_future(self, timeout=timeout)
        return concurrent.futures.Future.result(self)


class RPCClientSocket(object):
    """A single socket for connecting to multiple RPC servers.
    
    This class should only be used to create RPCClient instances using
    `get_client()`.
    """
    def __init__(self):
        self.socket = zmq.Context.instance().socket(zmq.ROUTER)
        self._name = ('%d-%d' % (os.getpid(), id(self))).encode()
        self.socket.setsockopt(zmq.IDENTITY, self._name)
        self.clients = {}
        self.next_call_id = 0
        self.futures = weakref.WeakValueDictionary()
        
    def connect(self, addr):
        """Conncet the socket to an RPCServer address.
        
        May connect to multiple servers.
        """
        self.socket.connect(addr)
    
    def send(self, name, action, *args, **kwds):
        """Send a request to the remote process.
        
        Parameters
        ----------
        name : bytes
            The remote process's identifier string
        action : str
            The action to invoke on the remote process. For now, the only
            supported action is 'call'.
        """
        call_id = self.next_call_id
        self.next_call_id += 1
        cmd = {'action': action, 'call_id': call_id,
               'args': args, 'kwds': kwds}
        cmd = json.dumps(cmd).encode()
        #print("SEND:", name, cmd)
        self.socket.send_multipart([name, cmd])
        fut = Future(self, call_id)
        self.futures[call_id] = fut
        return fut

    def process(self):
        """Process all available incoming messages.
        """
        while True:
            try:
                name = self.socket.recv(zmq.NOBLOCK)
                msg = self.socket.recv_json()
                self._process_msg(name, msg)
            except zmq.error.Again:
                break  # no messages left

    def process_until_future(self, future, timeout=None):
        """Process all incoming messages until receiving a result for *future*.
        """
        while not future.done():
            # wait patiently with blocking calls.
            # TODO: implement timeout
            name = self.socket.recv()
            msg = self.socket.recv_json()
            self._process_msg(name, msg)

    def _process_msg(self, name, msg):
        """Handle one message received from the remote process.
        
        This takes care of assigning return values or exceptions to existing
        Future instances.
        """
        if msg['action'] == 'return':
            call_id = msg['call_id']
            if call_id not in self.futures:
                return
            fut = self.futures[call_id]
            if msg['error'] is not None:
                exc = RemoteCallException(*msg['error'])
                #print("GOT EXC:", exc)
                fut.set_exception(exc)
            else:
                fut.set_result(msg['rval'])
    

class RPCClient(object):
    """Connection to an RPC server.
    
    This class is a proxy for methods provided by the remote server. It is
    meant to be used by accessing and calling remote procedure names::
    
        client = RPCClient('tcp://localhost:5274')
        future = client.my_remote_procedure_name(...)
        result = future.result()
        
    Parameters
    ----------
    name : bytes
        The identifier used by the remote server.
    addr : URL
        Address of RPC server to connect to.
    socket : None or RPCClientSocket
        Optional RPCClientSocket object. Used to allow multiple RPCClients to
        share a single zmq socket.
    """
    def __init__(self, name, addr, socket=None):
        if socket is None:
            socket = RPCClientSocket()
        socket.connect(addr)
        self._name = name
        self._socket = socket
        self._methods = {}
        
    def __getattr__(self, name):
        return self._methods.setdefault(name, RPCMethod(self, name))
    
    def _call_method(self, method_name, *args, **kwds):
        return self._socket.send(self._name, 'call', method_name, *args, **kwds)

    
class RPCMethod(object):
    """A proxy to a single remote procedure.
    
    Calling this object invokes the remote procedure and returns a Future
    instance.
    """
    def __init__(self, client, method):
        self.client = client
        self.method = method
        
    def __call__(self, *args, **kwds):
        return self.client._call_method(self.method, *args, **kwds)



class RPCServer(object):
    """An RPC server abstract class.
    
    Subclasses must define any extra methods that may be called by the client.
    
    Parameters
    ----------
    addr : URL
        Address for RPC server to bind to.
    """
    def __init__(self, addr):
        self._name = '%d-%d' % (os.getpid(), id(self)).encode()
        self._socket = zmq.Context.instance().socket(zmq.DEALER)
        self._socket.setsockopt(zmq.IDENTITY, self._name)
        self._socket.connect(addr)
        self._closed = False
        #print("START SERVER:", self._name)

    def _process_one(self):
        """Read one message from the remote client and invoke the requested
        action.
        
        This method sends back to the client either the return value or an
        error message.
        """
        name = self._socket.recv()
        msg = self._socket.recv_json()
        if msg['action'] == 'call':
            method, args = msg['args'][0], msg['args'][1:]
            kwds = msg['kwds']
            ret = kwds.pop('_return', True)
            try:
                call_id = msg['call_id']
                fn = getattr(self, method)
                if len(kwds) == 0:
                    # need to do this because some functions do not allow
                    # keyword arguments.
                    rval = fn(*args)
                else:
                    rval = fn(*args, **kwds)
                if ret:
                    self._send_result(name, call_id, rval=rval)
            except:
                exc = sys.exc_info()
                exc_str = traceback.format_exception(*exc)
                if ret:
                    self._send_result(name, call_id, error=(exc[0].__name__, exc_str))
        
    def _send_result(self, name, call_id, rval=None, error=None):
        #print("RESULT:", call_id, rval, error)
        self._socket.send(name)
        self._socket.send_json({'action': 'return', 'call_id': call_id,
                                'rval': rval, 'error': error})

    def close(self):
        """Close this RPC server.
        """
        self._closed = True
        self.socket.close()

    def running(self):
<<<<<<< HEAD
        """Boolean indicating whether the server is still running.
        """
        return not self._closed
=======
        return not self._closed
    
    def run_forever(self):
        while self.running():
            self._process_one()


if __name__ == '__main__':
    import threading, atexit
    
    sock = RPCClientSocket()
    
    class Server1(RPCServer):
        def add(self, a, b):
            return a + b
    
    server = Server1(name='some_server', addr='tcp://localhost:5152')
    serve_thread = threading.Thread(target=server.run_forever, daemon=True)
    serve_thread.start()
    
    client = sock.get_client('some_server')
    atexit.register(client.close)
    
    time.sleep(0.2)
    fut = client.add(7, 5)
    assert fut.result() == 12
    
    try:
        client.add(7, 'x').result()
    except RemoteCallException as err:
        if err.type_str != 'TypeError':
            raise
    
    try:
        client.fn().result()
    except RemoteCallException as err:
        if err.type_str != 'AttributeError':
            raise
    
    
    
>>>>>>> 5b6af506
<|MERGE_RESOLUTION|>--- conflicted
+++ resolved
@@ -243,50 +243,10 @@
         self.socket.close()
 
     def running(self):
-<<<<<<< HEAD
         """Boolean indicating whether the server is still running.
         """
-        return not self._closed
-=======
         return not self._closed
     
     def run_forever(self):
         while self.running():
-            self._process_one()
-
-
-if __name__ == '__main__':
-    import threading, atexit
-    
-    sock = RPCClientSocket()
-    
-    class Server1(RPCServer):
-        def add(self, a, b):
-            return a + b
-    
-    server = Server1(name='some_server', addr='tcp://localhost:5152')
-    serve_thread = threading.Thread(target=server.run_forever, daemon=True)
-    serve_thread.start()
-    
-    client = sock.get_client('some_server')
-    atexit.register(client.close)
-    
-    time.sleep(0.2)
-    fut = client.add(7, 5)
-    assert fut.result() == 12
-    
-    try:
-        client.add(7, 'x').result()
-    except RemoteCallException as err:
-        if err.type_str != 'TypeError':
-            raise
-    
-    try:
-        client.fn().result()
-    except RemoteCallException as err:
-        if err.type_str != 'AttributeError':
-            raise
-    
-    
-    
->>>>>>> 5b6af506
+            self._process_one()