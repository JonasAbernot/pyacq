--- conflicted
+++ resolved
@@ -18,79 +18,6 @@
                         dtype='float32', shape=(-1, 1), nb_channel = None, timeaxis = 0,  
                         compression ='', scale = None, offset = None, units = '',
                         sample_rate = 1.)
-<<<<<<< HEAD
-
-
-common_doc = """
-    Parameters
-    ----------
-    protocol : 'tcp', 'udp', 'inproc' or 'inpc' (linux only)
-        The type of protocol used for the zmq.PUB socket
-    interface : str
-        The bind adress for the zmq.PUB socket
-    port : str
-        The port for the zmq.PUB socket
-    transfermode: 'plain_data', 'sharedarray', (not done 'shared_cuda_buffer' or 'share_opencl_buffer')
-        The method used for data transfer:
-            * 'plain_data': data are sent over a plain socket in two parts: (frame index, data).
-            * 'sharedarray': data are stored in shared memory in a ring buffer and the current frame index is sent over the socket.
-            * 'shared_cuda_buffer': data are stored in shared Cuda buffer and the current frame index is sent over the socket.
-            * 'share_opencl_buffer': data are stored in shared OpenCL buffer and the current frame index is sent over the socket.
-    streamtype: 'analogsignal', 'digitalsignal', 'event' or 'image/video'
-        The type of data to be transferred.
-    dtype: str ('float32','float64', [('r', 'uint16'), ('g', 'uint16'), , ('b', 'uint16')], ...)
-        The numpy.dtype of the data buffer. It can be a composed dtype for event or images.
-    shape: list
-        The shape of each data frame. If the stream will send chunks of variable length,
-        then use -1 for the unknown dimension.
-        
-        * For ``streamtype=image``, the shape should be (-1, H, W), (n_frames, H, W), or (H, W).
-        * For ``streamtype=analogsignal`` the shape should be (n_samples, n_channels) or (-1, n_channels)
-        Note that it is the internal shape, see autoswapaxes and footnotes.
-    nb_channel: int or None
-        Used for analogsignal, this redundant with shape[0] or shape[1] (depending timeaxis).
-    timeaxis: int
-        The index of the axis that represents time within a single data chunk, or
-        -1 if the chunk lacks this axis (in this case, each chunk represents exactly one
-        timepoint). Note that this describe internal buffer only.
-    compression: '', 'blosclz', 'blosc-lz4', 'mp4', 'h264'
-        The compression for the data stream. The default uses no compression.
-    scale: float
-        An optional scale factor + offset to apply to the data before it is sent over the stream.
-        ``output = offset + scale * input``
-    offset:
-        See scale.
-    units: str
-        Units of the stream data. Mainly used for 'analogsignal'.
-    sample_rate: float or None
-        Sample rate of the stream in Hz.
-    sample_interval: float or None
-    sharedarray_shape: tuple
-        Shape of the SharedArray when using `transfermode = 'sharedarray'`.
-    ring_buffer_method: 'double' or 'single'
-        Method for the ring buffer when using `transfermode = 'sharedarray'`:
-
-        * 'single': a standard ring buffer.
-        * 'double': 2 ring buffers concatenated together. This ensures that
-          a continuous chunk exists in memory regardless of the sample position.
-        
-        Note that, The ring buffer is along `timeaxis` for each case. And in case, of 'double', concatenated axis is also `timeaxis`.
-    shm_id : str or int (depending on platform)
-        id of the SharedArray when using `transfermode = 'sharedarray'`.
-
-.. note::
-    Streams are C order and CONTINUOUS. For efficiency reasons, you can choose differents timesaxis depending on the context.
-    For example, for a 16 signals stream (ndim=2), from dac device the natural shape=(time, channel), so timeaxis=0.
-    In that case each channel is not continuous in memory (because C order). For some processing, it is better to have continuous
-    channel so you could want  shape=(channel, time) so timeaxis=1. So from one Node to another the timeaxis can be differents.
-    To simplify this necessary mess : the send() and recv()  by default perform a transpose (swapaxis) to force a fake timeaxis to 0 (by convention).
-    This means that internaly if a timeaxis=1 (cahnnel are toninious inmemory), the numpy.array will be slicable on axis 0 for time.
-    Notes that internally numpy change the np.array.strides but not the memory itself.
-    You can disable this swapaxes by setting send(autoswapaxes=False)/recv(autoswapaxes=False), but this make internal code for Nodes more difficult.
-
-"""
-=======
->>>>>>> 9c6f64c6
 
 
 class OutputStream(object):
