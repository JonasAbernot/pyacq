--- conflicted
+++ resolved
@@ -12,17 +12,7 @@
     sa2 = SharedArray(**sa.to_dict())
     np_a2 = sa.to_numpy()
     assert np_a is not np_a2
-<<<<<<< HEAD
-    assert np.all(np_a ==np_a2)
-
-
-def check_sharedarray(d):
-    sa2 = SharedArray(**d)
-    np_a2 = sa2.to_numpy()
-    assert np.all(np_a2 ==np.arange(10))
-=======
     assert np.all(np_a == np_a2)
->>>>>>> 042185f1
 
 
 def test_sharedarray_multiprocess():
@@ -30,12 +20,6 @@
     np_a = sa.to_numpy()
     np_a[:] = np.arange(10)
     
-<<<<<<< HEAD
-    mp.set_start_method('spawn')
-    proc = mp.Process(target=check_sharedarray, args=(sa.to_dict(), ))
-    proc.start()
-    proc.join()
-=======
     # Start remote process, read data from shared array, then return to host
     # process.
     proc = mp.Process()
@@ -45,7 +29,6 @@
     proc.close()
     
     assert np.all(np_a == np_a2)
->>>>>>> 042185f1
     
     
 if __name__ == '__main__':
