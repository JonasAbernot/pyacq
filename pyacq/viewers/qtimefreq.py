--- conflicted
+++ resolved
@@ -108,166 +108,11 @@
         self.worker_cls = TimeFreqWorker
         self.controller_cls = TimeFreqController
 
-<<<<<<< HEAD
     def _configure(self,max_xsize=60., **kargs):
         BaseSpectro._configure(self,**kargs)
         self.max_xsize = max_xsize
     
     def initialize_freq_repr(self):
-=======
-        self.global_poller = ThreadPollInput(input_stream=self.input)
-        self.global_timer = QtCore.QTimer(interval=500)
-        self.global_timer.timeout.connect(self.compute_maps)
-        
-        if not self.local_workers:
-            self.map_pollers = []
-        
-        for i in range(self.nb_channel):
-            
-            # create worker
-            if self.local_workers:
-                worker = TimeFreqWorker()
-            else:
-                ng = self.nodegroup_friends[i%max(len(self.nodegroup_friends)-1, 1)]
-                worker = ng.create_node('TimeFreqWorker')
-                worker.ng_proxy = ng
-            worker.configure(max_xsize=self.max_xsize, channel=i, local=self.local_workers)
-            worker.input.connect(self.conv.output)
-            if self.local_workers:
-                protocol = 'inproc'
-            else:
-                protocol = 'tcp'
-            worker.output.configure(protocol=protocol, transfermode='plaindata')
-            worker.initialize()
-            self.workers.append(worker)
-            
-            # socket stream for maps from worker
-            input_map = InputStream()
-            out_params = worker.output.params
-            if not isinstance(out_params, dict):
-                # worker is remote; request attribute from remote process.
-                out_params = out_params._get_value()
-            else:
-                # copy to prevent modification
-                out_params = dict(out_params)
-            stream_spec = out_params
-            input_map.connect(worker.output)
-            self.input_maps.append(input_map)
-            if self.local_workers:
-                worker.wt_map_done.connect(self.on_new_map_local)
-            else:
-                poller = ThreadPollInput(input_stream=input_map)
-                poller.new_data.connect(self.on_new_map_socket)
-                poller.chan = i
-                self.map_pollers.append(poller)
-        
-        # This is used to diffred heavy action whena changing params (setting plots, compute wavelet, ...)
-        # this avoid overload on CPU if multiple changes occurs in a short time
-        self.mutex_action = Mutex()
-        self.actions = OrderedDict([(self.create_grid, False),
-                                                    (self.initialize_time_freq, False),
-                                                    (self.initialize_plots, False),
-                                                    ])
-        self.timer_action = QtCore.QTimer(singleShot=True, interval=300)
-        self.timer_action.timeout.connect(self.apply_actions)
-        
-        # Create parameters
-        all = []
-        for i in range(self.nb_channel):
-            name = 'Signal{}'.format(i)
-            all.append({'name': name, 'type': 'group', 'children': self._default_by_channel_params})
-        self.by_channel_params = pg.parametertree.Parameter.create(name='AnalogSignals', type='group', children=all)
-        self.params = pg.parametertree.Parameter.create(name='Global options',
-                                                    type='group', children=self._default_params)
-        self.all_params = pg.parametertree.Parameter.create(name='all param',
-                                    type='group', children=[self.params,self.by_channel_params])
-        self.params.param('xsize').setLimits([16./sr, self.max_xsize*.95]) 
-        self.all_params.sigTreeStateChanged.connect(self.on_param_change)
-        
-        if self.with_user_dialog:
-            self.params_controller = TimeFreqController(parent=self, viewer=self)
-            self.params_controller.setWindowFlags(QtCore.Qt.Window)
-        else:
-            self.params_controller = None
-        
-        self.create_grid()
-        self.initialize_time_freq()
-        self.initialize_plots()
-    
-    def _start(self):
-        self.global_poller.start()
-        self.global_timer.start()
-        for worker in self.workers:
-            worker.start()
-        if not self.local_workers:
-            for i in range(self.nb_channel):
-                self.map_pollers[i].start()
-        self.conv.start()
-    
-    def _stop(self):
-        self.global_timer.stop()
-        self.global_poller.stop()
-        self.global_poller.wait()
-        for worker in self.workers:
-            worker.stop()
-        if not self.local_workers:
-            for i in range(self.nb_channel):
-                self.map_pollers[i].stop()
-                self.map_pollers[i].wait()
-        self.conv.stop()
-    
-    def _close(self):
-        if self.running():
-            self.stop()
-        if self.with_user_dialog:
-            self.params_controller.close()
-        for worker in self.workers:
-            worker.close()
-        self.conv.close()
-        if not self.local_workers:
-            # remove from NodeGroup
-            self.conv.ng_proxy.remove_node(self.conv)
-            for worker in self.workers:
-                worker.ng_proxy.remove_node(worker)
-
-    def create_grid(self):
-        color = self.params['background_color']
-        self.graphiclayout.clear()
-        self.plots = [None] * self.nb_channel
-        self.images = [None] * self.nb_channel
-        r,c = 0,0
-        nb_visible =sum(self.by_channel_params.children()[i]['visible'] for i in range(self.nb_channel)) 
-        rowspan = self.params['nb_column']
-        colspan = nb_visible//self.params['nb_column']
-        self.graphiclayout.ci.currentRow = 0
-        self.graphiclayout.ci.currentCol = 0        
-        for i in range(self.nb_channel):
-            if not self.by_channel_params.children()[i]['visible']: continue
-
-            viewBox = MyViewBox()
-            if self.with_user_dialog:
-                viewBox.doubleclicked.connect(self.show_params_controller)
-            viewBox.gain_zoom.connect(self.clim_zoom)
-            viewBox.xsize_zoom.connect(self.xsize_zoom)
-            
-            plot = pg.PlotItem(viewBox=viewBox)
-            plot.hideButtons()
-            plot.showAxis('left', self.params['show_axis'])
-            plot.showAxis('bottom', self.params['show_axis'])
-
-            self.graphiclayout.ci.layout.addItem(plot, r, c)  # , rowspan, colspan)
-            if r not in self.graphiclayout.ci.rows:
-                self.graphiclayout.ci.rows[r] = {}
-            self.graphiclayout.ci.rows[r][c] = plot
-            self.graphiclayout.ci.items[plot] = [(r,c)]
-            self.plots[i] = plot
-            c+=1
-            if c==self.params['nb_column']:
-                c=0
-                r+=1
-    
-    def initialize_time_freq(self):
->>>>>>> 9596e1af
         tfr_params = self.params.param('timefreq')
         
         # we take sample_rate = f_stop*4 or (original sample_rate)
